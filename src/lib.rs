<<<<<<< HEAD
mod socks;
=======
mod http;
>>>>>>> 4a3b55ad

use anyhow::{anyhow, Error, Result};
use tokio::net::TcpStream;
use tower::util::BoxCloneService;

pub type Service = BoxCloneService<TcpStream, (), Error>;

pub fn create_service(provider: &str) -> Result<Service> {
    match provider {
<<<<<<< HEAD
        "socks" => Ok(BoxCloneService::new(socks::provider::Service::new())),
=======
        "http" => Ok(Service::new(http::Service::new())),
>>>>>>> 4a3b55ad
        _ => Err(anyhow!("unknown provider: `{provider}`")),
    }
}<|MERGE_RESOLUTION|>--- conflicted
+++ resolved
@@ -1,8 +1,5 @@
-<<<<<<< HEAD
+mod http;
 mod socks;
-=======
-mod http;
->>>>>>> 4a3b55ad
 
 use anyhow::{anyhow, Error, Result};
 use tokio::net::TcpStream;
@@ -12,11 +9,8 @@
 
 pub fn create_service(provider: &str) -> Result<Service> {
     match provider {
-<<<<<<< HEAD
-        "socks" => Ok(BoxCloneService::new(socks::provider::Service::new())),
-=======
         "http" => Ok(Service::new(http::Service::new())),
->>>>>>> 4a3b55ad
+        "socks" => Ok(Service::new(socks::provider::Service::new())),
         _ => Err(anyhow!("unknown provider: `{provider}`")),
     }
 }